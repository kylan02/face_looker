# Face Looker 👁️



https://github.com/user-attachments/assets/c8684ae4-3009-47cb-8ad4-0e7af65a608f



Generate a grid of face images with different gaze directions using AI, then use them to create an interactive face that follows the user's cursor in real-time.

![Demo](demo.gif)

## 🎯 Overview

This project has two parts:
1. **Generate Face Images** - Create hundreds of face images looking in different directions using either:
   - **Replicate Model** (easiest) - Upload your image and get everything you need in one click
   - **Python Script** (advanced) - More control over generation parameters
2. **React Hook** - Makes those images interactive by displaying the right image based on cursor position

Perfect for creating engaging portfolio headers, interactive avatars, or fun UI elements!

## 📋 Prerequisites

- A 512×512 photo of a face (your photo or any portrait)
- Node.js (for React implementation)
- [Replicate API account](https://replicate.com/) (free tier available)

## 🚀 Part 1: Generate Face Images

You have two options to generate the face images:

### Option 1: Use the Replicate Model (Easiest) ✨

The easiest way to get started is using the dedicated [Replicate model](https://replicate.com/kylan02/face-looker) created in collaboration with [fofr](https://x.com/fofrAI). Simply upload your face image and it will automatically generate:

- ✅ All the face images looking in different directions
- ✅ A sprite/grid sheet that combines all faces into a single image
- ✅ A ZIP file containing vanilla HTML, JS and CSS to render the effect
- ✅ A preview video showing how the animation will look

**To use it:**
1. Visit [https://replicate.com/kylan02/face-looker](https://replicate.com/kylan02/face-looker)
2. Upload your 512×512 face image
3. Download the generated ZIP file
4. Extract and use the images/code in your project

The model automatically uses the Expression Editor model to generate all the images you need. See the [model page](https://replicate.com/kylan02/face-looker) for more details.

### Option 2: Use the Python Script (Advanced) 🔧

If you prefer more control over the generation process or want to customize the parameters, you can use the Python script described below.

---

### Step 1: Setup

```bash
# Clone or download this repository
cd face_looker

# Create a virtual environment (recommended)
python -m venv .venv
source .venv/bin/activate  # On Windows: .venv\Scripts\activate

# Install dependencies
pip install -r requirements.txt
```

### Step 2: Get Your Replicate API Token

1. Sign up at [replicate.com](https://replicate.com/)
2. Go to your [account settings](https://replicate.com/account/api-tokens)
3. Copy your API token
4. Set it as an environment variable:

```bash
export REPLICATE_API_TOKEN=your_token_here
```

Or add it to your `.bashrc`/`.zshrc` for permanent use:

```bash
echo 'export REPLICATE_API_TOKEN=your_token_here' >> ~/.zshrc
source ~/.zshrc
```

### Step 3: Prepare Your Face Image

**Image Requirements:**
- Use a **512×512 pixel** image for best results
- Face should be centered and looking straight ahead
- Good lighting, clear features
- Neutral expression works best

**Where to put your image:**
1. **Any filename works!** You can use any name like `me.jpg`, `portrait.png`, `selfie.jpeg`, etc.
2. **Any location works!** You can put it in the project folder or anywhere on your computer
3. **Example file structure:**
   ```
   face_looker/
   ├── main.py
   ├── my_face.jpg          ← Your image can go here
   ├── requirements.txt
   └── README.md
   ```
   
   **Or anywhere else:**
   ```
   /Users/you/Pictures/portrait.png
   /path/to/any/folder/selfie.jpg
   ```

**Before running the script, make sure you have:**
- ✅ Set your `REPLICATE_API_TOKEN` environment variable
- ✅ Activated your virtual environment (if using one)
- ✅ Installed dependencies with `pip install -r requirements.txt`
- ✅ Your face image is in the project directory

### Step 4: Generate Your Face Grid

**📊 How many images will be created?**

The default settings create **121 images** (11×11 grid), but you can customize this:

| Step Size | Grid Size | Total Images | Generation Time | Smoothness |
|-----------|-----------|--------------|-----------------|------------|
| `--step 5` | 7×7 | **49 images** | ~2-3 minutes | Basic |
| `--step 3` (default) | 11×11 | **121 images** | ~5-8 minutes | Good |
| `--step 2.5` | 13×13 | **169 images** | ~8-12 minutes | Smooth |
| `--step 2` | 16×16 | **256 images** | ~12-18 minutes | Very smooth |

**Basic usage:**
```bash
# Any filename works!
python main.py --image ./my_face.jpg --out ./out
python main.py --image ./portrait.png --out ./out
python main.py --image /Users/you/Pictures/selfie.jpg --out ./out
```

**Custom grid density:**
```bash
# Smoother transitions (more images, longer generation time)
python main.py --image ./my_face.jpg --out ./out --step 2.5

# Faster generation (fewer images, less smooth)
python main.py --image ./my_face.jpg --out ./out --step 5
```

**Full options:**
```bash
python main.py \
  --image ./my_face.jpg \      # Input image path or URL
  --out ./out \                # Output directory
  --min -15 \                  # Minimum gaze value
  --max 15 \                   # Maximum gaze value
  --step 3 \                   # Step size (smaller = more images)
  --size 256 \                 # Output image size (256x256)
  --skip-existing              # Skip already generated images
```

### Understanding the Parameters

| Parameter | Default | Description |
|-----------|---------|-------------|
| `--min` | -15 | Minimum pupil position (left/up) |
| `--max` | 15 | Maximum pupil position (right/down) |
| `--step` | 3 | Grid spacing (smaller = smoother, more images) |
| `--size` | 256 | Output image dimensions (256×256) |

**Image count formula:** `((max - min) / step + 1)²`

Examples:
- `step=3` (default): 121 images (11×11 grid)
- `step=2.5`: 169 images (13×13 grid)
- `step=5`: 49 images (7×7 grid)

### Step 5: Output

The script generates:
- **Images:** `gaze_px{X}_py{Y}_256.webp` files
  - Example: `gaze_px0_py0_256.webp` (looking at center)
  - Example: `gaze_px15_py0_256.webp` (looking right)
  - Example: `gaze_px0_pym15_256.webp` (looking up)
- **CSV Index:** `index.csv` mapping filenames to coordinates

```
out/
  ├── gaze_px-15_py-15_256.webp
  ├── gaze_px-15_py-12_256.webp
  ├── ...
  ├── gaze_px15_py15_256.webp
  └── index.csv
```

## 🎨 Part 2: React Implementation

### Setup in Your React Project

1. **Copy the generated faces to your public folder:**

```bash
# Copy all face images to your React public folder
cp -r ./out/faces /path/to/your-react-app/public/faces
```

2. **Copy the React files to your project:**

```bash
# Copy the hook and component
cp useGazeTracking.js /path/to/your-react-app/src/hooks/
cp FaceTracker.jsx /path/to/your-react-app/src/components/
cp FaceTracker.css /path/to/your-react-app/src/components/
```

### Basic Usage

```jsx
import FaceTracker from './components/FaceTracker';

function App() {
  return (
    <div className="App">
      <h1>My Portfolio</h1>
      
      {/* Basic usage */}
      <FaceTracker />
      
      {/* With custom styling */}
      <FaceTracker 
        className="my-custom-class"
        basePath="/faces/"
      />
    </div>
  );
}
```

### Advanced Usage

```jsx
import FaceTracker from './components/FaceTracker';

function Header() {
  return (
    <header style={{ 
      height: '400px', 
      display: 'flex', 
      alignItems: 'center',
      justifyContent: 'center'
    }}>
      <div style={{ width: '300px', height: '300px' }}>
        <FaceTracker 
          basePath="/faces/"
          showDebug={process.env.NODE_ENV === 'development'}
        />
      </div>
    </header>
  );
}
```

### Using the Hook Directly

For more control, use the `useGazeTracking` hook directly:

```jsx
import { useRef, useEffect } from 'react';
import { useGazeTracking } from './hooks/useGazeTracking';

function CustomFaceComponent() {
  const containerRef = useRef(null);
  const { currentImage, isLoading, error } = useGazeTracking(
    containerRef, 
    '/faces/'
  );

  return (
    <div 
      ref={containerRef} 
      style={{ width: '400px', height: '400px', position: 'relative' }}
    >
      {currentImage && (
        <img 
          src={currentImage} 
          alt="Following face"
          style={{ 
            width: '100%', 
            height: '100%',
            objectFit: 'cover',
            borderRadius: '50%'  // Make it circular!
          }}
        />
      )}
      {isLoading && <p>Loading...</p>}
      {error && <p>Error: {error.message}</p>}
    </div>
  );
}
```

### Configuration

If you change the generation parameters, update these constants in `useGazeTracking.js`:

```javascript
// Must match your generation parameters!
const P_MIN = -15;  // Same as --min
const P_MAX = 15;   // Same as --max
const STEP = 3;     // Same as --step
const SIZE = 256;   // Same as --size
```

## 🎛️ Customization

### Changing Image Directory

```jsx
<FaceTracker basePath="/assets/my-face/" />
```

### Adding Custom Styling

```css
/* FaceTracker.css */
.face-tracker {
  width: 100%;
  height: 100%;
  position: relative;
  overflow: hidden;
  background: #f0f0f0;
  border-radius: 50%; /* Circular face */
  box-shadow: 0 10px 30px rgba(0,0,0,0.2);
}

.face-image {
  user-select: none;
  pointer-events: none;
}

.face-debug {
  position: absolute;
  top: 10px;
  left: 10px;
  background: rgba(0, 0, 0, 0.7);
  color: white;
  padding: 10px;
  border-radius: 5px;
  font-family: monospace;
  font-size: 12px;
}
```

### Performance Optimization

1. **Preload images** (optional):
```jsx
useEffect(() => {
  // Preload all face images
  const images = [];
  for (let py = -15; py <= 15; py += 3) {
    for (let px = -15; px <= 15; px += 3) {
      const img = new Image();
      img.src = `/faces/gaze_px${px}_py${py}_256.webp`;
      images.push(img);
    }
  }
}, []);
```

2. **Use fewer images** - Generate with larger `--step` value (e.g., `--step 5`)

## 📱 Mobile Support

The component automatically supports touch events! The face will follow finger movement on mobile devices.

## 🔧 Troubleshooting

### Images not generating?

**Check your API token:**
```bash
echo $REPLICATE_API_TOKEN
```

**Verify Replicate credits:**
- Check your account at [replicate.com/account](https://replicate.com/account)
- Free tier includes some credits, but may require payment for large batches

**Resume interrupted generation:**
```bash
python main.py --image ./my_face.jpg --out ./out --skip-existing
```

### Face not following cursor in React?

1. **Verify images are in the correct location:**
   - Check `public/faces/` directory exists
   - Confirm images have correct naming pattern

2. **Check browser console for errors:**
   - Missing images will show 404 errors
   - Path issues will show in network tab

3. **Verify configuration matches:**
   - `P_MIN`, `P_MAX`, `STEP` in `useGazeTracking.js` must match generation parameters

### Performance issues?

- Generate fewer images (use `--step 5` or higher)
- Reduce image size (use `--size 128`)
- Preload images (see Performance Optimization above)

## 📊 Cost Estimation

Replicate charges per second of GPU time, it should only be a couple of cents.

Check current pricing at [replicate.com/pricing](https://replicate.com/pricing)

## 🎯 Use Cases

- **Portfolio headers** - Make your about page more engaging
- **Interactive avatars** - Add personality to chat interfaces
- **Product demos** - Draw attention to important elements
- **Educational content** - Create attention-grabbing tutorials
- **Games** - Use as character faces or NPCs

## 📝 Examples

See the [examples](./examples) folder for:
- Full Next.js implementation
- TypeScript version
- Circular face mask
- Multiple faces on one page

## 🤝 Contributing

Contributions welcome! Feel free to:
- Add new features
- Improve documentation
- Share your implementations
- Report bugs

## 📄 License

MIT License - feel free to use in personal and commercial projects!

## 🙏 Credits

- Face generation powered by [Replicate](https://replicate.com/)
- Uses [fofr/expression-editor](https://replicate.com/fofr/expression-editor) model
- Created with ❤️ by Kylan

## 🔗 Links

- [Face Looker Replicate Model](https://replicate.com/kylan02/face-looker) - Generate all images with one click
- [Replicate API Docs](https://replicate.com/docs)
- [Expression Editor Model](https://replicate.com/fofr/expression-editor)
<<<<<<< HEAD
- [Live Demo](https://kylanoconnor.com)

---

**Questions?** Open an issue or contact [@kylancodes](https://x.com/kylancodes) on X
=======

---

**Questions?** Open an issue or contact me on X @kylancodes
>>>>>>> a20ef538

**Like this project?** Give it a ⭐ on GitHub!<|MERGE_RESOLUTION|>--- conflicted
+++ resolved
@@ -456,17 +456,10 @@
 - [Face Looker Replicate Model](https://replicate.com/kylan02/face-looker) - Generate all images with one click
 - [Replicate API Docs](https://replicate.com/docs)
 - [Expression Editor Model](https://replicate.com/fofr/expression-editor)
-<<<<<<< HEAD
 - [Live Demo](https://kylanoconnor.com)
 
 ---
 
 **Questions?** Open an issue or contact [@kylancodes](https://x.com/kylancodes) on X
-=======
-
----
-
-**Questions?** Open an issue or contact me on X @kylancodes
->>>>>>> a20ef538
 
 **Like this project?** Give it a ⭐ on GitHub!